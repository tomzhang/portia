from six.moves.urllib_parse import urlparse
import os
import json
import re

from collections import OrderedDict

from scrapy.utils.misc import load_object

from scrapely.htmlpage import HtmlPage


def iter_unique_scheme_hostname(urls):
    """Return an iterator of tuples (scheme, hostname) over the given urls,
    filtering dupes
    """
    scheme_hostname = set()
    for x in urls:
        p = urlparse(x)
        scheme_hostname.add((p.scheme, p.hostname))
    return list(scheme_hostname)


def open_project_from_dir(project_dir):
    specs = {"spiders": {}}
    try:
        with open(os.path.join(project_dir, "project.json")) as f:
            specs["project"] = json.load(f)
    except IOError:
        specs["project"] = {}
    with open(os.path.join(project_dir, "items.json")) as f:
        specs["items"] = json.load(f)
    with open(os.path.join(project_dir, "extractors.json")) as f:
        specs["extractors"] = json.load(f)

    spec_base = os.path.join(project_dir, "spiders")
    for fname in os.listdir(spec_base):
        if fname.endswith(".json"):
            spider_name = os.path.splitext(fname)[0]
            with open(os.path.join(spec_base, fname)) as f:
                try:
                    spec = json.load(f)
                    template_names = spec.get("template_names")
                    if template_names:
                        templates = load_external_templates(spec_base,
                                                            spider_name,
                                                            template_names)
                        spec.setdefault("templates", []).extend(templates)
                    specs["spiders"][spider_name] = spec
                except ValueError as e:
                    raise ValueError(
                        "Error parsing spider (invalid JSON): %s: %s" %
                        (fname, e)
                    )
    return specs


def load_external_templates(spec_base, spider_name, template_names):
    """A generator yielding the content of all passed `template_names` for
    `spider_name`.
    """
    for name in template_names:
        with open(os.path.join(spec_base, spider_name, name + ".json")) as f:
            sample = json.load(f)
            yield _build_sample(sample)


def _build_sample(sample):
    from slybot.plugins.scrapely_annotations.builder import Annotations
    data = sample.get('plugins', {}).get('annotations-plugin')
    if data:
<<<<<<< HEAD
        Annotations.save_extraction_data(data, sample)
=======
        Annotations().save_extraction_data(data, sample)
>>>>>>> 5095abe0
    return sample


def htmlpage_from_response(response):
    return HtmlPage(response.url, response.headers,
                    response.body_as_unicode(), encoding=response.encoding)


def load_plugins(settings):
    if settings.get('LOADED_PLUGINS', None):
        return settings.get('LOADED_PLUGINS', None)
    plugins = settings['PLUGINS']
    if plugins:
        return [load_object(p) if isinstance(p, str) else p for p in plugins]
    else:
        from slybot.plugins.scrapely_annotations import Annotations
        return [Annotations]


def load_plugin_names(settings):
    """
    Generate a unique name for a plugin based on the class name module name
    and path

    >>> settings = {'PLUGINS': ['a', 'b.c', 'a.c']}
    >>> load_plugin_names(settings)
    ['a', 'c', 'a.c']
    """
    seen = set()

    def generate_name(path, maxsplit=0, splits=None):
        if splits is None:
            splits = len(path.split('.')) - 1
        name = '.'.join(path.split('.', splits - maxsplit)[-1].rsplit('.',
                        maxsplit))
        if name not in seen or maxsplit >= splits:
            seen.add(name)
            return name
        return generate_name(path, maxsplit + 1, splits)

    if settings['PLUGINS']:
        return [generate_name(path) for path in settings['PLUGINS']]
    else:
        return ['Annotations']


def include_exclude_filter(include_patterns, exclude_patterns):
    filterf = None
    includef = None
    if include_patterns:
        pattern = include_patterns[0] if len(include_patterns) == 1 else \
            "(?:%s)" % '|'.join(include_patterns)
        includef = re.compile(pattern).search
        filterf = includef
    if exclude_patterns:
        pattern = exclude_patterns[0] if len(exclude_patterns) == 1 else \
            "(?:%s)" % '|'.join(exclude_patterns)
        excludef = re.compile(pattern).search
        if not includef:
            filterf = lambda x: not excludef(x)
        else:
            filterf = lambda x: includef(x) and not excludef(x)
    return filterf if filterf else bool


class IndexedDict(OrderedDict):
    """
    Ordered dictionary where values can also be obtained by their index as if
    they were in a list

    >>> idd = IndexedDict([('spam', 1), ('eggs', 2), ('bacon', 3)])
    >>> idd['spam']
    1
    >>> idd[0]
    1
    >>> idd['bacon']
    3
    >>> idd[2]
    3
    >>> idd[2] = 'ham'
    Traceback (most recent call last):
        ...
    TypeError: keys must not be an integers
    >>> idd[3]
    Traceback (most recent call last):
        ...
    IndexError: index out of range
    """
    def __setitem__(self, key, value):
        if isinstance(key, int):
            raise TypeError("keys must not be an integers")
        super(IndexedDict, self).__setitem__(key, value)

    def __getitem__(self, key):
        if isinstance(key, int):
            if key >= len(self):
                raise IndexError('index out of range')
            for i, k in enumerate(self):
                if i == key:
                    key = k
                    break
        return super(IndexedDict, self).__getitem__(key)<|MERGE_RESOLUTION|>--- conflicted
+++ resolved
@@ -69,11 +69,7 @@
     from slybot.plugins.scrapely_annotations.builder import Annotations
     data = sample.get('plugins', {}).get('annotations-plugin')
     if data:
-<<<<<<< HEAD
-        Annotations.save_extraction_data(data, sample)
-=======
         Annotations().save_extraction_data(data, sample)
->>>>>>> 5095abe0
     return sample
 
 
