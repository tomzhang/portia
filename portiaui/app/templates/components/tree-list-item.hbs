<div class="tree-list-item-row">
    <div class="tree-list-item-content">
        {{yield (hash section="item")}}
    </div>
</div>
{{#if hasChildren}}
<<<<<<< HEAD
    {{#tree-list reorderable=childsReorderable reorder=reorder class=(if collapsed 'hide')}}
        {{yield (hash section="subtrees" collapsed=collapsed everOpened=everOpened)}}
=======
    {{#tree-list}}
        {{yield (hash section="subtrees")}}
>>>>>>> c463f2cd
    {{/tree-list}}
{{/if}}<|MERGE_RESOLUTION|>--- conflicted
+++ resolved
@@ -4,12 +4,7 @@
     </div>
 </div>
 {{#if hasChildren}}
-<<<<<<< HEAD
-    {{#tree-list reorderable=childsReorderable reorder=reorder class=(if collapsed 'hide')}}
-        {{yield (hash section="subtrees" collapsed=collapsed everOpened=everOpened)}}
-=======
     {{#tree-list}}
         {{yield (hash section="subtrees")}}
->>>>>>> c463f2cd
     {{/tree-list}}
 {{/if}}