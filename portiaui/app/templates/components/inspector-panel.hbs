<<<<<<< HEAD
{{#if isHovered}}
    <div> {{elementPath}} </div>
{{else}}
    <div>
    {{#each elementParents as |part|}}<!--
        --><a {{action "selectParent" part.element }} class="path-item path-{{if part.selected 'selected' 'not-selected'}}" >{{part.tagName}}</a><!--
        -->{{#unless part.isLast }}&gt;{{/unless}}<!--
    -->{{/each}}
    </div>
    <div>
        Children:
        {{#each elementChilds as |child|}}
            <a {{action "selectChild" child.element }} class="path-item" >{{child.tagName}}</a>
        {{/each}}
    </div>
{{/if}}

<table>
    {{#each attributes as |attribute|}}
        <tr {{action 'changeAnnotationSource' attribute.attribute}}>
            <td>{{attribute.name}}</td>
            <td>
                <div>
=======
{{#if inspectedElement}}
    <div>{{elementPath}}</div>
    <table>
        {{#each attributes as |attribute|}}
            <tr {{action 'changeAnnotationSource' attribute.attribute}}>
                <td>{{attribute.name}}</td>
                <td>
>>>>>>> c463f2cd
                    <div>
                        <div>
                            <span>{{attribute.value}}</span>
                        </div>
                        {{#with (attribute-annotation inspectedElement attribute.attribute) as |annotation|}}
                            <div>
                            {{#if annotation.name}}
                                {{annotation.name}}
                            {{else}}
                                <i class="structure-list-add fa fa-plus-circle" {{action 'addAnnotation' attribute.attribute bubbles=false}}></i>
                            {{/if}}
                            </div>
                        {{/with}}
                    </div>
                </td>
            </tr>
        {{/each}}
    </table>
{{else}}
    <p class="text-muted empty-notice">
        No element selected
    </p>
{{/if}}<|MERGE_RESOLUTION|>--- conflicted
+++ resolved
@@ -1,28 +1,3 @@
-<<<<<<< HEAD
-{{#if isHovered}}
-    <div> {{elementPath}} </div>
-{{else}}
-    <div>
-    {{#each elementParents as |part|}}<!--
-        --><a {{action "selectParent" part.element }} class="path-item path-{{if part.selected 'selected' 'not-selected'}}" >{{part.tagName}}</a><!--
-        -->{{#unless part.isLast }}&gt;{{/unless}}<!--
-    -->{{/each}}
-    </div>
-    <div>
-        Children:
-        {{#each elementChilds as |child|}}
-            <a {{action "selectChild" child.element }} class="path-item" >{{child.tagName}}</a>
-        {{/each}}
-    </div>
-{{/if}}
-
-<table>
-    {{#each attributes as |attribute|}}
-        <tr {{action 'changeAnnotationSource' attribute.attribute}}>
-            <td>{{attribute.name}}</td>
-            <td>
-                <div>
-=======
 {{#if inspectedElement}}
     <div>{{elementPath}}</div>
     <table>
@@ -30,7 +5,6 @@
             <tr {{action 'changeAnnotationSource' attribute.attribute}}>
                 <td>{{attribute.name}}</td>
                 <td>
->>>>>>> c463f2cd
                     <div>
                         <div>
                             <span>{{attribute.value}}</span>
