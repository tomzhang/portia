import Ember from 'ember';
import Sample from '../models/sample';
import ItemAnnotation from '../models/item-annotation';
import {getAttributeList} from '../components/inspector-panel';
<<<<<<< HEAD
import {uniquePathSelectorFromElement,
        findContainer, 
        findRepeatedContainer} from '../utils/selectors';
=======
import {ElementPath} from '../utils/selectors';
>>>>>>> d934a6f3


export function computedCanAddSpider() {
    return Ember.computed('browser.url', function() {
        return this.get('browser.url');
    });
}

export function computedCanAddSample(spiderPropertyName) {
    return Ember.computed('browser.url', `${spiderPropertyName}.samples.@each.url`, function() {
        const url = this.get('browser.url');
        return url && !this.get(`${spiderPropertyName}.samples`).isAny('url', url);
    });
}

export default Ember.Service.extend({
    browser: Ember.inject.service(),
    routing: Ember.inject.service('-routing'),
    store: Ember.inject.service(),
    uiState: Ember.inject.service(),
    annotationStructure: Ember.inject.service(),
    webSocket: Ember.inject.service(),

    addSchema(project, redirect = false) {
        const name = `schema${project.get('schemas.length') + 1}`;
        return this.addNamedSchema(project, name, redirect);
    },

    addNamedSchema(project, name, redirect = false) {
        const store = this.get('store');
        const schema = store.createRecord('schema', {
            name,
            project
        });
        schema.save().then(() => {
            if (redirect) {
                schema.set('new', true);
                const routing = this.get('routing');
                routing.transitionTo('projects.project.schema', [schema], {}, true);
            }
        });
        return schema;
    },

    addField(schema, type, redirect = false) {
        const name = `field${schema.get('fields.length') + 1}`;
        return this.addNamedField(schema, name, type, redirect);
    },

    addNamedField(schema, name, type, redirect = false) {
        const store = this.get('store');
        const field = store.createRecord('field', {
            name,
            type: type || 'text',
            schema
        });
        field.save().then(() => {
            if (redirect) {
                field.set('new', true);
                const routing = this.get('routing');
                routing.transitionTo('projects.project.schema.field', [field], {}, true);
            }
        });
        return field;
    },

    addSpider(project, redirect = false) {
        const url = this.get('browser.url');
        if (!url) {
            return;
        }

        const store = this.get('store');
        const spider = store.createRecord('spider', {
            name: url.match('//([a-zA-Z0-9\._-]*)').slice(-1)[0],
            startUrls: [url],
            project
        });
        spider.set('project', project);
        spider.save().then(() => {
            if (redirect) {
                spider.set('new', true);
                const routing = this.get('routing');
                routing.transitionTo('projects.project.spider', [spider], {}, true);
            }
        });
        return spider;
    },

    addStartUrl(spider, url) {
        const urls = spider.get('startUrls');
        if (url && !urls.includes(url)) {
            urls.pushObject(url);
            spider.save();
            return url;
        }
    },

    addSample(spider, redirect = false) {
        const url = this.get('browser.url');
        if (!url) {
            return;
        }

        const store = this.get('store');
        const name = Sample.normalizeTitle(this.get('browser.document').title);
        const sample = store.createRecord('sample', {
            name,
            url,
            spider
        });
        sample.save().then(() => {
            const schema = store.createRecord('schema', {
                name,
                project: spider.get('project')
            });
            schema.save().then(() => {
                const item = store.createRecord('item', {
                    sample,
                    schema
                });
                item.save();
            });
            this.get('webSocket')._sendPromise({
                _command: 'save_html',
                project: spider.get('project.id'),
                spider: spider.get('id'),
                sample: sample.get('id')
            });

            if (redirect) {
                sample.set('new', true);
                const routing = this.get('routing');
                routing.transitionTo('projects.project.spider.sample', [spider, sample], {}, true);
            }
        });
        return sample;
    },

    addItem(sample, redirect = false) {
        const store = this.get('store');
        const schema = store.createRecord('schema', {
            name: sample.get('name'),
            project: sample.get('spider.project')
        });
        const item = store.createRecord('item', {
            sample
        });
        schema.save().then(() => {
            item.set('schema', schema);
            item.save();
            if (redirect) {
                item.set('new', true);
            }
        });
        return item;
    },

    addItemAnnotation(item, redirect = false) {
        const store = this.get('store');
        const project = item.get('schema.project');
        const schema = store.createRecord('schema', {
            name: `schema${project.get('schemas.length') + 1}`,
            project
        });
        const newItem = store.createRecord('item', {});
        const itemAnnotation = store.createRecord('item-annotation', {
            name: `subitem${item.get('annotations.length') + 1}`,
            parent: item
        });
        schema.save().then(() => {
            newItem.set('schema', schema);
            newItem.save().then(() => {
                itemAnnotation.set('item', newItem);
                itemAnnotation.save();
                if (redirect) {
                    itemAnnotation.set('new', true);
                }
            });
        });
        return itemAnnotation;
    },

    addAnnotation(item, element, attribute, redirect = false) {
        if (!item) {
            let activeItem;
            let activeAnnotation;
            if (activeItem = this.get('uiState.models.item')) {
                item = activeItem;
            } else if (activeAnnotation = this.get('uiState.models.annotation')) {
                item = activeAnnotation.get('parent');
            } else {
                item = this.get('uiState.models.sample.items.lastObject');
            }
        }
        const store = this.get('store');
        const schema = item.get('schema');
        const field = store.createRecord('field', {
            name: `field${schema.get('fields.length') + 1}`,
            type: 'text',
            schema
        });
        if (element && element.tagName.toLowerCase() === 'img') {
            field.set('type', 'image');
        }
        const annotation = store.createRecord('annotation', {
            parent: item,
            acceptSelectors: element ? [new ElementPath(element).uniquePathSelector] : []
        });
        if (attribute !== undefined) {
            annotation.set('attribute', attribute);
        } else if (element) {
            const attributes = getAttributeList(element);
            if (attributes.length === 1 && attributes[0].attribute) {
                annotation.set('attribute', attributes[0].attribute);
            }
        }
        annotation.set('tagid', element.getAttribute('data-tagid'));
        field.save().then(() => {
            annotation.set('field', field);
            annotation.save().then(() => {
                if (redirect) {
                    annotation.set('new', true);
                }
                if (element) {
                    this.selectAnnotationElement(annotation, element, redirect);
                } else if (redirect) {
                    this.selectAnnotation(annotation);
                }
            });
        });
        return annotation;
    },

    changeAnnotationSource(annotation, attribute) {
        if (annotation) {
            annotation.set('attribute', attribute);
            annotation.save();
        }
    },

    changeItemSchema(item, schema) {
        const fieldsMap = new Map(
            schema.get('fields').map(field => [field.get('name'), field]));
        item.get('annotations').forEach(annotation => {
            if (annotation instanceof ItemAnnotation) {
                return;
            }

            const name = annotation.get('name');
            const type = annotation.get('type');
            let field = fieldsMap.get(name);
            if (field && field.get('type') === type) {
                annotation.set('field', field);
                annotation.save();
            } else {
                field = this.addField(schema, type, /*redirect = */false);
                field.save().then(() => {
                    annotation.set('field', field);
                    annotation.save();
                });
            }
        });
        item.set('schema', schema);
        item.save();
    },

    removeSchema(schema) {
        const currentSchema = this.get('uiState.models.schema');
        if (schema === currentSchema) {
            const routing = this.get('routing');
            routing.transitionTo('projects.project', [], {}, true);
        }
        schema.destroyRecord();
    },

    removeField(field) {
        const currentField = this.get('uiState.models.field');
        if (field === currentField) {
            const routing = this.get('routing');
            routing.transitionTo('projects.project.schema', [], {}, true);
        }
        field.destroyRecord();
    },

    removeSpider(spider) {
        const currentSpider = this.get('uiState.models.spider');
        if (spider === currentSpider) {
            const routing = this.get('routing');
            routing.transitionTo('projects.project', [], {}, true);
        }
        spider.destroyRecord();
    },

    removeStartUrl(spider, url) {
        spider.get('startUrls').removeObject(url);
        spider.save();
    },

    replaceStartUrl(spider, oldUrl, newUrl) {
        const urls = spider.get('startUrls');
        urls.removeObject(oldUrl);
        urls.addObject(newUrl);
        spider.save();
    },

    removeSample(sample) {
        const currentSample = this.get('uiState.models.sample');
        if (sample === currentSample) {
            const routing = this.get('routing');
            routing.transitionTo('projects.project.spider', [], {}, true);
        }
        sample.destroyRecord();
    },

    removeItem(item) {
        const currentAnnotation = this.get('uiState.models.annotation');
        if (item.get('orderedAnnotations').includes(currentAnnotation)) {
            const routing = this.get('routing');
            routing.transitionTo('projects.project.spider.sample', [], {}, true);
        }
        item.destroyRecord();
    },

    removeItemAnnotation(itemAnnotation) {
        const currentAnnotation = this.get('uiState.models.annotation');
        if (itemAnnotation.get('orderedAnnotations').includes(currentAnnotation)) {
            const routing = this.get('routing');
            routing.transitionTo('projects.project.spider.sample', [], {}, true);
        }
        itemAnnotation.destroyRecord();
    },

    removeAnnotation(annotation) {
        const currentAnnotation = this.get('uiState.models.annotation');
        if (annotation === currentAnnotation) {
            const routing = this.get('routing');
            routing.transitionTo('projects.project.spider.sample', [], {}, true);
        }
        annotation.destroyRecord();
    },

    selectAnnotation(annotation) {
        if (this.get('uiState.models.annotation') !== annotation) {
            const routing = this.get('routing');
            routing.transitionTo('projects.project.spider.sample.annotation',
                [annotation], {}, true);
        }
    },

    selectAnnotationElement(annotation, element, redirect = false) {
        this.set('uiState.viewPort.selectedElement', element);
        this.set('uiState.viewPort.originalSelectedElement', element);
        this.set('uiState.viewPort.selectedModel', annotation);
        if (redirect) {
            this.selectAnnotation(annotation);
        }
    },

    clearSelection() {
        this.set('uiState.viewPort.selectedElement', null);
        this.set('uiState.viewPort.originalSelectedElement', null);
        const routing = this.get('routing');
        routing.transitionTo('projects.project.spider.sample', [], {}, true);
    },

    addElementToAnnotation(annotation, element) {
        const selector = new ElementPath(element).uniquePathSelector;
        const acceptSelectors = annotation.get('acceptSelectors');
        const rejectSelectors = annotation.get('rejectSelectors');
        acceptSelectors.addObject(selector);
        rejectSelectors.removeObject(selector);
        annotation.save();
        this.updateContainers(annotation.get('parent'));
        this.selectAnnotationElement(annotation, element);
    },

    removeElementFromAnnotation(annotation, element) {
        const selector = new ElementPath(element).uniquePathSelector;
        const acceptSelectors = annotation.get('acceptSelectors');
        const rejectSelectors = annotation.get('rejectSelectors');
        acceptSelectors.removeObject(selector);
        rejectSelectors.addObject(selector);
        annotation.save();
        this.updateContainers(annotation.get('parent'));
        this.selectAnnotation(annotation);
    },

    updateContainers(containerAnnotation) {
        let elements = this.get('annotationStructure')._annotations(),
            container = findContainer(elements),
            [repeatedContainer, siblings] = findRepeatedContainer(elements, container),
            containerId = '0',
            repeatedContainerId = null;
        if (container) {
            containerId = container.getAttribute('data-tagid');
        }
        if (repeatedContainer) {
            repeatedContainerId = repeatedContainer.getAttribute('data-tagid');
        }
        containerAnnotation.set('tagid', containerId);
        containerAnnotation.set('repeatedTagid', repeatedContainerId);
        containerAnnotation.set('siblings', siblings);
        containerAnnotation.save();
    }
});<|MERGE_RESOLUTION|>--- conflicted
+++ resolved
@@ -2,13 +2,9 @@
 import Sample from '../models/sample';
 import ItemAnnotation from '../models/item-annotation';
 import {getAttributeList} from '../components/inspector-panel';
-<<<<<<< HEAD
-import {uniquePathSelectorFromElement,
+import {ElementPath,
         findContainer, 
         findRepeatedContainer} from '../utils/selectors';
-=======
-import {ElementPath} from '../utils/selectors';
->>>>>>> d934a6f3
 
 
 export function computedCanAddSpider() {
